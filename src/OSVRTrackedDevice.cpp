--- conflicted
+++ resolved
@@ -101,7 +101,6 @@
 
     // Verify valid display config
     if ((m_DisplayConfig.getNumViewers() != 1) && (m_DisplayConfig.getViewer(0).getNumEyes() != 2) && (m_DisplayConfig.getViewer(0).getEye(0).getNumSurfaces() == 1) && (m_DisplayConfig.getViewer(0).getEye(1).getNumSurfaces() != 1)) {
-<<<<<<< HEAD
         OSVR_LOG(err) << "OSVRTrackedDevice::Activate(): Unexpected display parameters!\n";
 
         if (m_DisplayConfig.getNumViewers() < 1) {
@@ -112,18 +111,6 @@
             return vr::VRInitError_Driver_HmdDisplayNotFound;
         } else if ((m_DisplayConfig.getViewer(0).getEye(0).getNumSurfaces() < 1) || (m_DisplayConfig.getViewer(0).getEye(1).getNumSurfaces() < 1)) {
             OSVR_LOG(err) << "OSVRTrackedDevice::Activate(): At least one surface must exist for each eye.\n";
-=======
-        logger_->Log("OSVRTrackedDevice::Activate(): Unexpected display parameters!\n");
-
-        if (m_DisplayConfig.getNumViewers() < 1) {
-            logger_->Log("OSVRTrackedDevice::Activate(): At least one viewer must exist.\n");
-            return vr::VRInitError_Driver_HmdDisplayNotFound;
-        } else if (m_DisplayConfig.getViewer(0).getNumEyes() < 2) {
-            logger_->Log("OSVRTrackedDevice::Activate(): At least two eyes must exist.\n");
-            return vr::VRInitError_Driver_HmdDisplayNotFound;
-        } else if ((m_DisplayConfig.getViewer(0).getEye(0).getNumSurfaces() < 1) || (m_DisplayConfig.getViewer(0).getEye(1).getNumSurfaces() < 1)) {
-            logger_->Log("OSVRTrackedDevice::Activate(): At least one surface must exist for each eye.\n");
->>>>>>> fbec4bc2
             return vr::VRInitError_Driver_HmdDisplayNotFound;
         }
     }
@@ -138,33 +125,21 @@
     // file, use an empty dictionary instead. This allows the render manager
     // config to zero out its values.
     if (configString.empty()) {
-<<<<<<< HEAD
         OSVR_LOG(info) << "OSVRTrackedDevice::Activate(): Render Manager config is empty, using default values.\n";
-=======
-        logger_->Log("OSVRTrackedDevice::Activate(): Render Manager config is empty, using default values.\n");
->>>>>>> fbec4bc2
         configString = "{}";
     }
 
     try {
         m_RenderManagerConfig.parse(configString);
     } catch(const std::exception& e) {
-<<<<<<< HEAD
         OSVR_LOG(err) << "OSVRTrackedDevice::Activate(): Exception parsing Render Manager config: " << e.what() << "\n";
     }
 
     /// @fixme figure out ID correctly, don't hardcode to zero
     driver_host_->ProximitySensorState(0, true);
 
+    OSVR_LOG(trace) << "OSVRTrackedDevice::Activate(): Activation complete.\n";
     return vr::VRInitError_None;
-=======
-        const std::string msg = "OSVRTrackedDevice::Activate(): Exception parsing Render Manager config: " + std::string(e.what()) + "\n";
-        logger_->Log(msg.c_str());
-    }
-
-	logger_->Log("OSVRTrackedDevice::Activate(): Activation complete.\n");
-	return vr::VRInitError_None;
->>>>>>> fbec4bc2
 }
 
 void OSVRTrackedDevice::Deactivate()
@@ -274,7 +249,6 @@
 
 void OSVRTrackedDevice::GetWindowBounds(int32_t* x, int32_t* y, uint32_t* width, uint32_t* height)
 {
-<<<<<<< HEAD
     int nDisplays = m_DisplayConfig.getNumDisplayInputs();
     if (nDisplays != 1) {
         OSVR_LOG(err) << "OSVRTrackedDevice::OSVRTrackedDevice(): Unexpected display number of displays!\n";
@@ -284,16 +258,6 @@
     *y = m_RenderManagerConfig.getWindowYPosition();
     *width = displayDims.width;
     *height = displayDims.height;
-=======
-	int nDisplays = m_DisplayConfig.getNumDisplayInputs();
-	if (nDisplays != 1) {
-		logger_->Log("OSVRTrackedDevice::OSVRTrackedDevice(): Unexpected display number of displays!\n");
-	}
-	osvr::clientkit::DisplayDimensions displayDims = m_DisplayConfig.getDisplayDimensions(0);
-	*x = m_RenderManagerConfig.getWindowXPosition(); // todo: assumes desktop display of 1920. get this from display config when it's exposed.
-	*y = m_RenderManagerConfig.getWindowYPosition();
-	*width = displayDims.width;
-	*height = displayDims.height;
 
 #ifdef _WINDOWS
 	// Copyright Razer LLC 2016
@@ -313,7 +277,6 @@
 			" width: " + std::to_string(*width) + "\n";
 		logger_->Log(msg.c_str()); }
 #endif
->>>>>>> fbec4bc2
 }
 
 bool OSVRTrackedDevice::IsDisplayOnDesktop()
